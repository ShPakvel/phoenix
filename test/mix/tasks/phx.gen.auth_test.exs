--- conflicted
+++ resolved
@@ -1383,7 +1383,6 @@
 
         assert error == """
 
-<<<<<<< HEAD
                Unable to find an application layout file to inject user menu items.
 
                Missing files:
@@ -1399,7 +1398,7 @@
                    <ul class="relative z-10 flex items-center gap-4 px-4 sm:px-6 lg:px-8 justify-end">
                      <%= if @current_user do %>
                        <li class="text-[0.8125rem] leading-6 text-zinc-900">
-                         <%= @current_user.email %>
+                         {@current_user.email}
                        </li>
                        <li>
                          <.link
@@ -1438,18 +1437,27 @@
                      <% end %>
                    </ul>
                """
-=======
-        Unable to find an application layout file to inject user menu items.
-
-        Missing files:
-
-          * lib/my_app_web/components/layouts/root.html.heex
-          * lib/my_app_web/components/layouts/app.html.heex
-
-        Please ensure this phoenix app was not generated with
-        --no-html. If you have changed the name of your application
-        layout file, please add the following code to it where you'd
-        like the user menu items to be rendered.
+      end)
+    end
+
+    test "when user menu can't be injected into layout", config do
+      in_tmp_phx_project(config.test, fn ->
+        modify_file("lib/my_app_web/components/layouts/root.html.heex", fn _file ->
+          ""
+        end)
+
+        send(self(), {:mix_shell_input, :yes?, false})
+
+        Gen.Auth.run(
+          ~w(Accounts User users --no-compile),
+          ecto_adapter: Ecto.Adapters.Postgres
+        )
+
+        assert_received {:mix_shell, :yes?, [@liveview_option_message]}
+
+        help_text = """
+
+        Add the following user menu items to your lib/my_app_web/components/layouts/root.html.heex layout file:
 
             <ul class="relative z-10 flex items-center gap-4 px-4 sm:px-6 lg:px-8 justify-end">
               <%= if @current_user do %>
@@ -1492,71 +1500,6 @@
                 </li>
               <% end %>
             </ul>
-        """
->>>>>>> 3b4f7731
-      end)
-    end
-
-    test "when user menu can't be injected into layout", config do
-      in_tmp_phx_project(config.test, fn ->
-        modify_file("lib/my_app_web/components/layouts/root.html.heex", fn _file ->
-          ""
-        end)
-
-        send(self(), {:mix_shell_input, :yes?, false})
-
-        Gen.Auth.run(
-          ~w(Accounts User users --no-compile),
-          ecto_adapter: Ecto.Adapters.Postgres
-        )
-
-        assert_received {:mix_shell, :yes?, [@liveview_option_message]}
-
-        help_text = """
-
-        Add the following user menu items to your lib/my_app_web/components/layouts/root.html.heex layout file:
-
-            <ul class="relative z-10 flex items-center gap-4 px-4 sm:px-6 lg:px-8 justify-end">
-              <%= if @current_user do %>
-                <li class="text-[0.8125rem] leading-6 text-zinc-900">
-                  {@current_user.email}
-                </li>
-                <li>
-                  <.link
-                    href={~p"/users/settings"}
-                    class="text-[0.8125rem] leading-6 text-zinc-900 font-semibold hover:text-zinc-700"
-                  >
-                    Settings
-                  </.link>
-                </li>
-                <li>
-                  <.link
-                    href={~p"/users/log-out"}
-                    method="delete"
-                    class="text-[0.8125rem] leading-6 text-zinc-900 font-semibold hover:text-zinc-700"
-                  >
-                    Log out
-                  </.link>
-                </li>
-              <% else %>
-                <li>
-                  <.link
-                    href={~p"/users/register"}
-                    class="text-[0.8125rem] leading-6 text-zinc-900 font-semibold hover:text-zinc-700"
-                  >
-                    Register
-                  </.link>
-                </li>
-                <li>
-                  <.link
-                    href={~p"/users/log-in"}
-                    class="text-[0.8125rem] leading-6 text-zinc-900 font-semibold hover:text-zinc-700"
-                  >
-                    Log in
-                  </.link>
-                </li>
-              <% end %>
-            </ul>
 
         """
 
