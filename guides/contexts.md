# Contexts

> **Requirement**: This guide expects that you have gone through the [introductory guides](installation.html) and got a Phoenix application [up and running](up_and_running.html).

> **Requirement**: This guide expects that you have gone through the [Request life-cycle guide](request_lifecycle.html).

> **Requirement**: This guide expects that you have gone through the [Ecto guide](ecto.html).

So far, we've built pages, wired up controller actions through our routers, and learned how Ecto allows data to be validated and persisted. Now it's time to tie it all together by writing web-facing features that interact with our greater Elixir application.

When building a Phoenix project, we are first and foremost building an Elixir application. Phoenix's job is to provide a web interface into our Elixir application. Naturally, we compose our applications with modules and functions, but we often assign specific responsibilities to certain modules and give them names: such as controllers, routers, and live views.

As everything else, contexts in Phoenix are modules, but with the distinct responsibility of drawing boundaries and grouping functionality. In other words, they allow us to reason and discuss about application design.

## Thinking about contexts

Contexts are dedicated modules that expose and group related functionality. For example, anytime you call Elixir's standard library, be it `Logger.info/1` or `Stream.map/2`, you are accessing different contexts. Internally, Elixir's logger is made of multiple modules, but we never interact with those modules directly. We call the `Logger` module the context, exactly because it exposes and groups all of the logging functionality.

By giving modules that expose and group related functionality the name **contexts**, we help developers identify these patterns and talk about them. At the end of the day, contexts are just modules, as are your controllers, views, etc.

In Phoenix, contexts often encapsulate data access and data validation. They often talk to a database or APIs. Overall, think of them as boundaries to decouple and isolate parts of your application. Let's use these ideas to build out our web application. Our goal is to build an ecommerce system where we can showcase products, allow users to add products to their cart, and complete their orders.

### Adding a Catalog Context

An ecommerce platform has wide-reaching coupling across a codebase so it's important to think about writing well-defined modules. With that in mind, our goal is to build a product catalog API that handles creating, updating, and deleting the products available in our system. We'll start off with the basic features of showcasing our products, and we will add shopping cart features later. We'll see how starting with a solid foundation with isolated boundaries allows us to grow our application naturally as we add functionality.

Phoenix includes the `mix phx.gen.html`, `mix phx.gen.json`, `mix phx.gen.live`, and `mix phx.gen.context` generators that apply the ideas of isolating functionality in our applications into contexts. These generators are a great way to hit the ground running while Phoenix nudges you in the right direction to grow your application. Let's put these tools to use for our new product catalog context.

In order to run the context generators, we need to come up with a module name that groups the related functionality that we're building. In the [Ecto guide](ecto.html), we saw how we can use Changesets and Repos to validate and persist user schemas, but we didn't integrate this with our application at large. In fact, we didn't think about where a "user" in our application should live at all. Let's take a step back and think about the different parts of our system. We know that we'll have products to showcase on pages for sale, along with descriptions, pricing, etc. Along with selling products, we know we'll need to support carting, order checkout, and so on. While the products being purchased are related to the cart and checkout processes, showcasing a product and managing the *exhibition* of our products is distinctly different than tracking what a user has placed in their cart or how an order is placed. A `Catalog` context is a natural place for the management of our product details and the showcasing of those products we have for sale.

To jump-start our catalog context, we'll use `mix phx.gen.html` which creates a context module that wraps up Ecto access for creating, updating, and deleting products, along with web files like controllers and templates for the web interface into our context. Run the following command at your project root:

```console
$ mix phx.gen.html Catalog Product products title:string:* \
description:string:* price:decimal:*:precision,15:scale,6 views:integer:*:default,0

* creating lib/hello_web/controllers/product_controller.ex
* creating lib/hello_web/controllers/product_html/edit.html.heex
* creating lib/hello_web/controllers/product_html/index.html.heex
* creating lib/hello_web/controllers/product_html/new.html.heex
* creating lib/hello_web/controllers/product_html/show.html.heex
* creating lib/hello_web/controllers/product_html/product_form.html.heex
* creating lib/hello_web/controllers/product_html.ex
* creating test/hello_web/controllers/product_controller_test.exs
* creating lib/hello/catalog/product.ex
* creating priv/repo/migrations/20210201185747_create_products.exs
* creating lib/hello/catalog.ex
* injecting lib/hello/catalog.ex
* creating test/hello/catalog_test.exs
* injecting test/hello/catalog_test.exs
* creating test/support/fixtures/catalog_fixtures.ex
* injecting test/support/fixtures/catalog_fixtures.ex

Add the resource to your browser scope in lib/hello_web/router.ex:

    resources "/products", ProductController

Remember to update your repository by running migrations:

    $ mix ecto.migrate
```

Phoenix generated the web files as expected in `lib/hello_web/`. We can also see our context files were generated inside a `lib/hello/catalog.ex` file and our product schema in the directory of the same name. Note the difference between `lib/hello` and `lib/hello_web`. We have a `Catalog` module to serve as the public API for product catalog functionality, as well as a `Catalog.Product` struct, which is an Ecto schema for casting and validating product data. Phoenix also provided web and context tests for us, it also included test helpers for creating entities via the `Hello.Catalog` context, which we'll look at later. For now, let's follow the instructions and add the route according to the console instructions, in `lib/hello_web/router.ex`:

```diff
  scope "/", HelloWeb do
    pipe_through :browser

    get "/", PageController, :index
+   resources "/products", ProductController
  end
```

With the new route in place, Phoenix reminds us to update our repo by running `mix ecto.migrate`, but first let's see our attributes options nicely added to the generated migration in `priv/repo/migrations/*_create_products.exs`:

```diff
  def change do
    create table("products") do
      add :title, :string, null: false
      add :description, :string, null: false
      add :price, :decimal, precision: 15, scale: 6, null: false
      add :views, :integer, default: 0, null: false

      timestamps()
    end
```

We see price column with specific precision of 15 and scale of 6, along with a not-null constraint. This ensures we store currency with proper precision for any mathematical operations we may perform. Next, we added a default value and not-null constraint to our views count. With all options in place, we're ready to migrate up our database. Let's do that now:

```console
$ mix ecto.migrate
14:09:02.260 [info] == Running 20210201185747 Hello.Repo.Migrations.CreateProducts.change/0 forward

14:09:02.262 [info] create table products

14:09:02.273 [info] == Migrated 20210201185747 in 0.0s
```

Before we jump into the generated code, let's start the server with `mix phx.server` and visit [http://localhost:4000/products](http://localhost:4000/products). Let's follow the "New Product" link and click the "Save" button without providing any input. We should be greeted with the following output:

```text
Oops, something went wrong! Please check the errors below.
```

When we submit the form, we can see all the validation errors inline with the inputs. Nice! Out of the box, the context generator included the schema fields in our form template and we can see our default validations for required inputs are in effect. Let's enter some example product data and resubmit the form:

```text
Product created successfully.

Title: Metaprogramming Elixir
Description: Write Less Code, Get More Done (and Have Fun!)
Price: 15.000000
Views: 0
```

If we follow the "Back" link, we get a list of all products, which should contain the one we just created. Likewise, we can update this record or delete it. Now that we've seen how it works in the browser, it's time to take a look at the generated code.

> #### Naming things is hard {: .tip}
>
> When starting a web application, it may be hard to draw lines or name its different contexts, especially when the domain you are working with is not as well established as e-commerce.
>
> If you're stuck when defining or naming a context, you can simply create a new context using the plural form of the resource you're creating. For example, a `Products` context for managing products. You will find that, even in such cases, you will organically discover other resources that belong to the `Products` context, such as categories or image galleries.
>
> As your applications grows and the different parts of your system become clear, you can simply rename the context or move resources around. The beauty of Elixir modules is that they are stateless, so moving them around should be simply a matter of renaming the module names (and renaming the files for consistency).

## Starting with generators

That little `mix phx.gen.html` command packed a surprising punch. We got a lot of functionality out-of-the-box for creating, updating, and deleting products in our catalog. This is far from a full-featured app, but remember, generators are first and foremost learning tools and a starting point for you to begin building real features. Code generation can't solve all your problems, but it will teach you the ins and outs of Phoenix and nudge you towards the proper mindset when designing your application.

Let's first check out the `ProductController` that was generated in `lib/hello_web/controllers/product_controller.ex`:

```elixir
defmodule HelloWeb.ProductController do
  use HelloWeb, :controller

  alias Hello.Catalog
  alias Hello.Catalog.Product

  def index(conn, _params) do
    products = Catalog.list_products()
    render(conn, :index, products: products)
  end

  def new(conn, _params) do
    changeset = Catalog.change_product(%Product{})
    render(conn, :new, changeset: changeset)
  end

  def create(conn, %{"product" => product_params}) do
    case Catalog.create_product(product_params) do
      {:ok, product} ->
        conn
        |> put_flash(:info, "Product created successfully.")
        |> redirect(to: ~p"/products/#{product}")

      {:error, %Ecto.Changeset{} = changeset} ->
        render(conn, :new, changeset: changeset)
    end
  end

  def show(conn, %{"id" => id}) do
    product = Catalog.get_product!(id)
    render(conn, :show, product: product)
  end
  ...
end
```

We've seen how controllers work in our [controller guide](controllers.html), so the code probably isn't too surprising. What is worth noticing is how our controller calls into the `Catalog` context. We can see that the `index` action fetches a list of products with `Catalog.list_products/0`, and how products are persisted in the `create` action with `Catalog.create_product/1`. We haven't yet looked at the catalog context, so we don't yet know how product fetching and creation is happening under the hood – *but that's the point*. Our Phoenix controller is the web interface into our greater application. It shouldn't be concerned with the details of how products are fetched from the database or persisted into storage. We only care about telling our application to perform some work for us. This is great because our business logic and storage details are decoupled from the web layer of our application. If we move to a full-text storage engine later for fetching products instead of a SQL query, our controller doesn't need to be changed. Likewise, we can reuse our context code from any other interface in our application, be it a channel, mix task, or long-running process importing CSV data.

In the case of our `create` action, when we successfully create a product, we use `Phoenix.Controller.put_flash/3` to show a success message, and then we redirect to the router's product show page. Conversely, if `Catalog.create_product/1` fails, we render our `"new.html"` template and pass along the Ecto changeset for the template to lift error messages from.

Next, let's dig deeper and check out our `Catalog` context in `lib/hello/catalog.ex`:

```elixir
defmodule Hello.Catalog do
  @moduledoc """
  The Catalog context.
  """

  import Ecto.Query, warn: false
  alias Hello.Repo

  alias Hello.Catalog.Product

  @doc """
  Returns the list of products.

  ## Examples

      iex> list_products()
      [%Product{}, ...]

  """
  def list_products do
    Repo.all(Product)
  end
  ...
end
```

This module will be the public API for all product catalog functionality in our system. For example, in addition to product detail management, we may also handle product category classification and product variants for things like optional sizing, trims, etc. If we look at the `list_products/0` function, we can see the private details of product fetching. And it's super simple. We have a call to `Repo.all(Product)`. We saw how Ecto repo queries worked in the [Ecto guide](ecto.html), so this call should look familiar. Our `list_products` function is a generalized function name specifying the *intent* of our code – namely to list products. The details of that intent where we use our Repo to fetch the products from our PostgreSQL database is hidden from our callers. This is a common theme we'll see re-iterated as we use the Phoenix generators. Phoenix will push us to think about where we have different responsibilities in our application, and then to wrap up those different areas behind well-named modules and functions that make the intent of our code clear, while encapsulating the details.

Now we know how data is fetched, but how are products persisted? Let's take a look at the `Catalog.create_product/1` function:

```elixir
  @doc """
  Creates a product.

  ## Examples

      iex> create_product(%{field: value})
      {:ok, %Product{}}

      iex> create_product(%{field: bad_value})
      {:error, %Ecto.Changeset{}}

  """
  def create_product(attrs \\ %{}) do
    %Product{}
    |> Product.changeset(attrs)
    |> Repo.insert()
  end
```

There's more documentation than code here, but a couple of things are important to highlight. First, we can see again that our Ecto Repo is used under the hood for database access. You probably also noticed the call to `Product.changeset/2`. We talked about changesets before, and now we see them in action in our context.

If we open up the `Product` schema in `lib/hello/catalog/product.ex`, it will look immediately familiar:

```elixir
defmodule Hello.Catalog.Product do
  use Ecto.Schema
  import Ecto.Changeset

  schema "products" do
    field :description, :string
    field :price, :decimal
    field :title, :string
    field :views, :integer, default: 0

    timestamps()
  end

  @doc false
  def changeset(product, attrs) do
    product
    |> cast(attrs, [:title, :description, :price, :views])
    |> validate_required([:title, :description, :price, :views])
  end
end
```

This is just what we saw before when we ran `mix phx.gen.schema`, except here we see a `@doc false` above our `changeset/2` function. This tells us that while this function is publicly callable, it's not part of the public context API. Callers that build changesets do so via the context API. For example, `Catalog.create_product/1` calls into our `Product.changeset/2` to build the changeset from user input. Callers, such as our controller actions, do not access `Product.changeset/2` directly. All interaction with our product changesets is done through the public `Catalog` context.

## Adding Catalog functions

As we've seen, your context modules are dedicated modules that expose and group related functionality. Phoenix generates generic functions, such as `list_products` and `update_product`, but they only serve as a basis for you to grow your business logic and application from. Let's add one of the basic features of our catalog by tracking product page view count.

For any ecommerce system, the ability to track how many times a product page has been viewed is essential for marketing, suggestions, ranking, etc. While we could try to use the existing `Catalog.update_product` function, along the lines of `Catalog.update_product(product, %{views: product.views + 1})`, this would not only be prone to race conditions, but it would also require the caller to know too much about our Catalog system. To see why the race condition exists, let's walk through the possible execution of events:

Intuitively, you would assume the following events:

  1. User 1 loads the product page with count of 13
  2. User 1 saves the product page with count of 14
  3. User 2 loads the product page with count of 14
  4. User 2 saves the product page with count of 15

While in practice this would happen:

  1. User 1 loads the product page with count of 13
  2. User 2 loads the product page with count of 13
  3. User 1 saves the product page with count of 14
  4. User 2 saves the product page with count of 14

The race conditions would make this an unreliable way to update the existing table since multiple callers may be updating out of date view values. There's a better way.

Let's think of a function that describes what we want to accomplish. Here's how we would like to use it:

```elixir
product = Catalog.inc_page_views(product)
```

That looks great. Our callers will have no confusion over what this function does, and we can wrap up the increment in an atomic operation to prevent race conditions.

Open up your catalog context (`lib/hello/catalog.ex`), and add this new function:

```elixir
  def inc_page_views(%Product{} = product) do
    {1, [%Product{views: views}]} =
      from(p in Product, where: p.id == ^product.id, select: [:views])
      |> Repo.update_all(inc: [views: 1])

    put_in(product.views, views)
  end
```

We built a query for fetching the current product given its ID which we pass to `Repo.update_all`. Ecto's `Repo.update_all` allows us to perform batch updates against the database, and is perfect for atomically updating values, such as incrementing our views count. The result of the repo operation returns the number of updated records, along with the selected schema values specified by the `select` option. When we receive the new product views, we use `put_in(product.views, views)` to place the new view count within the product struct.

With our context function in place, let's make use of it in our product controller. Update your `show` action in `lib/hello_web/controllers/product_controller.ex` to call our new function:

```elixir
  def show(conn, %{"id" => id}) do
    product =
      id
      |> Catalog.get_product!()
      |> Catalog.inc_page_views()

    render(conn, :show, product: product)
  end
```

We modified our `show` action to pipe our fetched product into `Catalog.inc_page_views/1`, which will return the updated product. Then we rendered our template just as before. Let's try it out. Refresh one of your product pages a few times and watch the view count increase.

We can also see our atomic update in action in the ecto debug logs:

```text
[debug] QUERY OK source="products" db=0.5ms idle=834.5ms
UPDATE "products" AS p0 SET "views" = p0."views" + $1 WHERE (p0."id" = $2) RETURNING p0."views" [1, 1]
```

Good work!

As we've seen, designing with contexts gives you a solid foundation to grow your application from. Using discrete, well-defined APIs that expose the intent of your system allows you to write more maintainable applications with reusable code. Now that we know how to start extending our context API, lets explore handling relationships within a context.

## In-context relationships

Our basic catalog features are nice, but let's take it up a notch by categorizing products. Many ecommerce solutions allow products to be categorized in different ways, such as a product being marked for fashion, power tools, and so on. Starting with a one-to-one relationship between product and categories will cause major code changes later if we need to start supporting multiple categories. Let's set up a category association that will allow us to start off tracking a single category per product, but easily support more later as we grow our features.

For now, categories will contain only textual information. Our first order of business is to decide where categories live in the application. We have our `Catalog` context, which manages the exhibition of our products. Product categorization is a natural fit here. Phoenix is also smart enough to generate code inside an existing context, which makes adding new resources to a context a breeze. Run the following command at your project root:

> Sometimes it may be tricky to determine if two resources belong to the same context or not. In those cases, prefer distinct contexts per resource and refactor later if necessary. Otherwise you can easily end up with large contexts of loosely related entities. Also keep in mind that the fact two resources are related does not necessarily mean they belong to the same context, otherwise you would quickly end up with one large context, as the majority of resources in an application are connected to each other. To sum it up: if you are unsure, you should prefer separate modules (contexts).

```console
$ mix phx.gen.context Catalog Category categories \
title:string:*:unique

You are generating into an existing context.
...
Would you like to proceed? [Yn] y
* creating lib/hello/catalog/category.ex
* creating priv/repo/migrations/20210203192325_create_categories.exs
* injecting lib/hello/catalog.ex
* injecting test/hello/catalog_test.exs
* injecting test/support/fixtures/catalog_fixtures.ex

Remember to update your repository by running migrations:

    $ mix ecto.migrate
```

This time around, we used `mix phx.gen.context`, which is just like `mix phx.gen.html`, except it doesn't generate the web files for us. Since we already have controllers and templates for managing products, we can integrate the new category features into our existing web form and product show page. We can see we now have a new `Category` schema alongside our product schema at `lib/hello/catalog/category.ex`, and Phoenix told us it was *injecting* new functions in our existing Catalog context for the category functionality. The injected functions will look very familiar to our product functions, with new functions like `create_category`, `list_categories`, and so on. Before we migrate up, we need to do a second bit of code generation. Our category schema is great for representing an individual category in the system, but we need to support a many-to-many relationship between products and categories. Fortunately, ecto allows us to do this simply with a join table, so let's generate that now with the `ecto.gen.migration` command:

```console
$ mix ecto.gen.migration create_product_categories

* creating priv/repo/migrations/20210203192958_create_product_categories.exs
```

Next, let's open up the new migration file and add the following code to the `change` function:

```elixir
defmodule Hello.Repo.Migrations.CreateProductCategories do
  use Ecto.Migration

  def change do
    create table("product_categories", primary_key: false) do
      add :product_id, references("products", on_delete: :delete_all)
      add :category_id, references("categories", on_delete: :delete_all)
    end

    create index("product_categories", [:product_id])
    create index("product_categories", [:category_id, :product_id], unique: true)
  end
end
```

We created a `product_categories` table and used the `primary_key: false` option since our join table does not need a primary key. Next we defined our `:product_id` and `:category_id` foreign key fields, and passed `on_delete: :delete_all` to ensure the database prunes our join table records if a linked product or category is deleted. By using a database constraint, we enforce data integrity at the database level, rather than relying on ad-hoc and error-prone application logic.

Next, we created indexes for our foreign keys, one of which is a unique index to ensure a product cannot have duplicate categories. Note that we do not necessarily need single-column index for `category_id` because it is in the leftmost prefix of multi-column index, which is enough for the database optimizer. Adding a redundant index, on the other hand, only adds overhead on write.

With our migrations in place, we can migrate up.

```console
$ mix ecto.migrate

18:20:36.489 [info] == Running 20210222231834 Hello.Repo.Migrations.CreateCategories.change/0 forward

18:20:36.493 [info] create table categories

18:20:36.508 [info] create index categories_title_index

18:20:36.512 [info] == Migrated 20210222231834 in 0.0s

18:20:36.547 [info] == Running 20210222231930 Hello.Repo.Migrations.CreateProductCategories.change/0 forward

18:20:36.547 [info] create table product_categories

18:20:36.557 [info] create index product_categories_product_id_index

18:20:36.560 [info]  create index product_categories_category_id_product_id_index

18:20:36.562 [info] == Migrated 20210222231930 in 0.0s
```

Now that we have a `Catalog.Product` schema and a join table to associate products and categories, we're nearly ready to start wiring up our new features. Before we dive in, we first need real categories to select in our web UI. Let's quickly seed some new categories in the application. Add the following code to your seeds file in `priv/repo/seeds.exs`:

```elixir
for title <- ["Home Improvement", "Power Tools", "Gardening", "Books", "Education"] do
  {:ok, _} = Hello.Catalog.create_category(%{title: title})
end
```

We simply enumerate over a list of category titles and use the generated `create_category/1` function of our catalog context to persist the new records. We can run the seeds with `mix run`:

```console
$ mix run priv/repo/seeds.exs

[debug] QUERY OK db=3.1ms decode=1.1ms queue=0.7ms idle=2.2ms
INSERT INTO "categories" ("title","inserted_at","updated_at") VALUES ($1,$2,$3) RETURNING "id" ["Home Improvement", ~N[2021-02-03 19:39:53], ~N[2021-02-03 19:39:53]]
[debug] QUERY OK db=1.2ms queue=1.3ms idle=12.3ms
INSERT INTO "categories" ("title","inserted_at","updated_at") VALUES ($1,$2,$3) RETURNING "id" ["Power Tools", ~N[2021-02-03 19:39:53], ~N[2021-02-03 19:39:53]]
[debug] QUERY OK db=1.1ms queue=1.1ms idle=15.1ms
INSERT INTO "categories" ("title","inserted_at","updated_at") VALUES ($1,$2,$3) RETURNING "id" ["Gardening", ~N[2021-02-03 19:39:53], ~N[2021-02-03 19:39:53]]
[debug] QUERY OK db=2.4ms queue=1.0ms idle=17.6ms
INSERT INTO "categories" ("title","inserted_at","updated_at") VALUES ($1,$2,$3) RETURNING "id" ["Books", ~N[2021-02-03 19:39:53], ~N[2021-02-03 19:39:53]]
```

Perfect. Before we integrate categories in the web layer, we need to let our context know how to associate products and categories. First, open up `lib/hello/catalog/product.ex` and add the following association:

```diff
+ alias Hello.Catalog.Category

  schema "products" do
    field :description, :string
    field :price, :decimal
    field :title, :string
    field :views, :integer, default: 0

+   many_to_many :categories, Category, join_through: "product_categories", on_replace: :delete

    timestamps()
  end

```

We used `Ecto.Schema`'s `many_to_many` macro to let Ecto know how to associate our product to multiple categories through the `"product_categories"` join table. We also used the `on_replace: :delete` option to declare that any existing join records should be deleted when we are changing our categories.

With our schema associations set up, we can implement the selection of categories in our product form. To do so, we need to translate the user input of catalog IDs from the front-end to our many-to-many association. Fortunately Ecto makes this a breeze now that our schema is set up. Open up your catalog context and make the following changes:

```diff
+ alias Hello.Catalog.Category

- def get_product!(id), do: Repo.get!(Product, id)
+ def get_product!(id) do
+   Product |> Repo.get!(id) |> Repo.preload(:categories)
+ end

  def create_product(attrs \\ %{}) do
    %Product{}
-   |> Product.changeset(attrs)
+   |> change_product(attrs)
    |> Repo.insert()
  end

  def update_product(%Product{} = product, attrs) do
    product
-   |> Product.changeset(attrs)
+   |> change_product(attrs)
    |> Repo.update()
  end

  def change_product(%Product{} = product, attrs \\ %{}) do
-   Product.changeset(product, attrs)
+   categories = list_categories_by_id(attrs["category_ids"])

+   product
+   |> Repo.preload(:categories)
+   |> Product.changeset(attrs)
+   |> Ecto.Changeset.put_assoc(:categories, categories)
  end

+ def list_categories_by_id(nil), do: []
+ def list_categories_by_id(category_ids) do
+   Repo.all(from c in Category, where: c.id in ^category_ids)
+ end
```

First, we added `Repo.preload` to preload our categories when we fetch a product. This will allow us to reference `product.categories` in our controllers, templates, and anywhere else we want to make use of category information. Next, we modified our `create_product` and `update_product` functions to call into our existing `change_product` function to produce a changeset. Within `change_product` we added a lookup to find all categories if the `"category_ids"` attribute is present. Then we preloaded categories and called `Ecto.Changeset.put_assoc` to place the fetched categories into the changeset. Finally, we implemented the `list_categories_by_id/1` function to query the categories matching the category IDs, or return an empty list if no `"category_ids"` attribute is present. Now our `create_product` and `update_product` functions receive a changeset with the category associations all ready to go once we attempt an insert or update against our repo.

Next, let's expose our new feature to the web by adding the category input to our product form. To keep our form template tidy, let's write a new function to wrap up the details of rendering a category select input for our product. Open up your `ProductHTML` view in `lib/hello_web/controllers/product_html.ex` and key this in:

```elixir
  def category_opts(changeset) do
    existing_ids =
      changeset
      |> Ecto.Changeset.get_change(:categories, [])
      |> Enum.map(& &1.data.id)

    for cat <- Hello.Catalog.list_categories() do
      [key: cat.title, value: cat.id, selected: cat.id in existing_ids]
    end
  end
```

We added a new `category_opts/1` function which generates the select options for a multiple select tag we will add soon. We calculated the existing category IDs from our changeset, then used those values when we generate the select options for the input tag. We did this by enumerating over all of our categories and returning the appropriate `key`, `value`, and `selected` values. We marked an option as selected if the category ID was found in those category IDs in our changeset.

With our `category_opts` function in place, we can open up `lib/hello_web/controllers/product_html/product_form.html.heex` and add:

```diff
  ...
  <.input field={f[:views]} type="number" label="Views" />

+ <.input field={f[:category_ids]} type="select" multiple={true} options={category_opts(@changeset)} />

  <:actions>
    <.button>Save Product</.button>
  </:actions>
```

We added a `category_select` above our save button. Now let's try it out. Next, let's show the product's categories in the product show template. Add the following code to the list in `lib/hello_web/controllers/product_html/show.html.heex`:

```diff
<.list>
  ...
+ <:item title="Categories">
+   <%= for cat <- @product.categories do %>
+     <%= cat.title %>
+     <br/>
+   <% end %>
+ </:item>
</.list>
```

Now if we start the server with `mix phx.server` and visit [http://localhost:4000/products/new](http://localhost:4000/products/new), we'll see the new category multiple select input. Enter some valid product details, select a category or two, and click save.

```text
Title: Elixir Flashcards
Description: Flash card set for the Elixir programming language
Price: 5.000000
Views: 0
Categories:
Education
Books
```

It's not much to look at yet, but it works! We added relationships within our context complete with data integrity enforced by the database. Not bad. Let's keep building!

## Cross-context dependencies

Now that we have the beginnings of our product catalog features, let's begin to work on the other main features of our application – carting products from the catalog. In order to properly track products that have been added to a user's cart, we'll need a new place to persist this information, along with point-in-time product information like the price at time of carting. This is necessary so we can detect product price changes in the future. We know what we need to build, but now we need to decide where the cart functionality lives in our application.

If we take a step back and think about the isolation of our application, the exhibition of products in our catalog distinctly differs from the responsibilities of managing a user's cart. A product catalog shouldn't care about the rules of our shopping cart system, and vice-versa. There's a clear need here for a separate context to handle the new cart responsibilities. Let's call it `ShoppingCart`.

Let's create a `ShoppingCart` context to handle basic cart duties. Before we write code, let's imagine we have the following feature requirements:

  1. Add products to a user's cart from the product show page
  2. Store point-in-time product price information at time of carting
  3. Store and update quantities in cart
  4. Calculate and display sum of cart prices

From the description, it's clear we need a `Cart` resource for storing the user's cart, along with a `CartItem` to track products in the cart. With our plan set, let's get to work. Run the following command to generate our new context:

```console
$ mix phx.gen.context ShoppingCart Cart carts user_uuid:uuid:unique:*

* creating lib/hello/shopping_cart/cart.ex
* creating priv/repo/migrations/20210205203128_create_carts.exs
* creating lib/hello/shopping_cart.ex
* injecting lib/hello/shopping_cart.ex
* creating test/hello/shopping_cart_test.exs
* injecting test/hello/shopping_cart_test.exs
* creating test/support/fixtures/shopping_cart_fixtures.ex
* injecting test/support/fixtures/shopping_cart_fixtures.ex

Some of the generated database columns are unique. Please provide
unique implementations for the following fixture function(s) in
test/support/fixtures/shopping_cart_fixtures.ex:

    def unique_cart_user_uuid do
      raise "implement the logic to generate a unique cart user_uuid"
    end

Remember to update your repository by running migrations:

    $ mix ecto.migrate
```

We generated our new context `ShoppingCart`, with a new `ShoppingCart.Cart` schema to tie a user to their cart which holds cart items. We don't have real users yet, so for now our cart will be tracked by an anonymous user UUID that we'll add to our plug session in a moment. With our cart in place, let's generate our cart items:

```console
$ mix phx.gen.context ShoppingCart CartItem cart_items \
cart_id:references:on_delete,delete_all:* product_id:references:Catalog.Product:on_delete,delete_all:* \
price_when_carted:decimal:*:precision,15:scale,6 quantity:integer:*

You are generating into an existing context.
...
Would you like to proceed? [Yn] y
* creating lib/hello/shopping_cart/cart_item.ex
* creating priv/repo/migrations/20210205213410_create_cart_items.exs
* injecting lib/hello/shopping_cart.ex
* injecting test/hello/shopping_cart_test.exs
* injecting test/support/fixtures/shopping_cart_fixtures.ex

Remember to update your repository by running migrations:

    $ mix ecto.migrate
```

We generated a new resource inside our `ShoppingCart` named `CartItem`. This schema and table will hold references to a cart and product, along with the price at the time we added the item to our cart, and the quantity the user wishes to purchase. Let's check the generated migration file in `priv/repo/migrations/*_create_cart_items.ex`:

<<<<<<< HEAD
```elixir
    create table("cart_items") do
      add :price_when_carted, :decimal, precision: 15, scale: 6, null: false
      add :quantity, :integer, null: false
      add :cart_id, references("carts", on_delete: :delete_all), null: false
      add :product_id, references("products", on_delete: :delete_all), null: false
=======
```diff
    create table(:cart_items) do
-     add :price_when_carted, :decimal
+     add :price_when_carted, :decimal, precision: 15, scale: 6, null: false
      add :quantity, :integer
-     add :cart_id, references(:carts, on_delete: :nothing)
+     add :cart_id, references(:carts, on_delete: :delete_all)
-     add :product_id, references(:products, on_delete: :nothing)
+     add :product_id, references(:products, on_delete: :delete_all)
>>>>>>> 4580d471

      timestamps()
    end

-   create index("cart_items", [:cart_id])
    create index("cart_items", [:product_id])
+   create index("cart_items", [:cart_id, :product_id], unique: true)
```

We used the `:delete_all` strategy again to enforce data integrity, though this time we passed it via attribute option. This way, when a cart or product is deleted from the application, we don't have to rely on application code in our `ShoppingCart` or `Catalog` contexts to worry about cleaning up the records. This keeps our application code decoupled and the data integrity enforcement where it belongs – in the database. Notice how generator inferred referenced table from referenced schemas. And we only need to provide schema for product relation `Catalog.Product`, because it is in different context. For cart referenced schema was inferred automatically, from field name `cart_id`. We also added a unique constraint to ensure a duplicate product is not allowed to be added to a cart. As with the `product_categories` table, using a multi-column index lets us remove the separate index for the leftmost field (`cart_id`). With our database tables in place, we can now migrate up:

```console
$ mix ecto.migrate

16:59:51.941 [info] == Running 20210205203342 Hello.Repo.Migrations.CreateCarts.change/0 forward

16:59:51.945 [info] create table carts

16:59:51.949 [info] create index carts_user_uuid_index

16:59:51.952 [info] == Migrated 20210205203342 in 0.0s

16:59:51.988 [info] == Running 20210205213410 Hello.Repo.Migrations.CreateCartItems.change/0 forward

16:59:51.988 [info] create table cart_items

16:59:51.998 [info] create index cart_items_cart_id_index

16:59:52.000 [info] create index cart_items_product_id_index

16:59:52.001 [info] create index cart_items_cart_id_product_id_index

16:59:52.002 [info] == Migrated 20210205213410 in 0.0s
```

Our database is ready to go with new `carts` and `cart_items` tables, but now we need to map that back into application code. You may be wondering how we can mix database foreign keys across different tables and how that relates to the context pattern of isolated, grouped functionality. Let's jump in and discuss the approaches and their tradeoffs.

### Cross-context data

So far, we've done a great job isolating the two main contexts of our application from each other, but now we have a necessary dependency to handle.

Our `Catalog.Product` resource serves to keep the responsibilities of representing a product inside the catalog, but ultimately for an item to exist in the cart, a product from the catalog must be present. Given this, our `ShoppingCart` context will have a data dependency on the `Catalog` context. With that in mind, we have two options. One is to expose APIs on the `Catalog` context that allows us to efficiently fetch product data for use in the `ShoppingCart` system, which we would manually stitch together. Or we can use database joins to fetch the dependent data. Both are valid options given your tradeoffs and application size, but joining data from the database when you have a hard data dependency is just fine for a large class of applications and is the approach we will take here.

Now that we know where our data dependencies exist, let's add our schema associations so we can tie shopping cart items to products. First, let's make a quick change to our cart schema in `lib/hello/shopping_cart/cart.ex` to associate a cart to its items:

```diff
  schema "carts" do
    field :user_uuid, Ecto.UUID

+   has_many :items, Hello.ShoppingCart.CartItem

    timestamps()
  end
```

Now that our cart is associated to the items we place in it, let's tweak the cart item associations inside `lib/hello/shopping_cart/cart_item.ex`:

```diff
  schema "cart_items" do
    field :price_when_carted, :decimal
    field :quantity, :integer
    belongs_to :cart, Hello.ShoppingCart.Cart
    belongs_to :product, Hello.Catalog.Product

    timestamps()
  end

  @doc false
  def changeset(cart_item, attrs) do
    cart_item
-   |> cast(attrs, [:price_when_carted, :quantity, :cart_id, :product_id])
-   |> validate_required([:price_when_carted, :quantity, :cart_id, :product_id])
-   |> assoc_constraint(:cart)
-   |> assoc_constraint(:product)
+   |> cast(attrs, [:price_when_carted, :quantity])
+   |> validate_required([:price_when_carted, :quantity])
+   |> validate_number(:quantity, greater_than_or_equal_to: 0, less_than: 100)
  end
```

From generator we have a standard association `belongs_to :cart` pointing at our `ShoppingCart.Cart` schema in the same context. For `product` we have our first cross-context data dependency with a `belongs_to` for the `Catalog.Product` schema. As mentioned before, because of contexts difference, we had to pass it as an option to the `product_id` attribute in generation command. Here, we intentionally coupled the data boundaries because it provides exactly what we need: an isolated context API with the bare minimum knowledge necessary to reference a product in our system. Next, we remove generated association validations. In general cases we don't need to load associated records into memory and just validate them based on foreign key constraint. But in our case we anyway are going to load product for price info and cart will be loaded into assign already. So we will put associations to cart_item outside of this changeset, during cart_item creation, as we will see soon. Also we added a new validation to our changeset. With `validate_number/3`, we ensure any quantity provided by user input is between 0 and 100.

With our schemas in place, we can start integrating the new data structures and `ShoppingCart` context APIs into our web-facing features.

### Adding Shopping Cart functions

As we mentioned before, the context generators are only a starting point for our application. We can and should write well-named, purpose built functions to accomplish the goals of our context. We have a few new features to implement. First, we need to ensure every user of our application is granted a cart if one does not yet exist. From there, we can then allow users to add items to their cart, update item quantities, and calculate cart totals. Let's get started!

We won't focus on a real user authentication system at this point, but by the time we're done, you'll be able to naturally integrate one with what we've written here. To simulate a current user session, open up your `lib/hello_web/router.ex` and key this in:

```diff
  pipeline :browser do
    plug :accepts, ["html"]
    plug :fetch_session
    plug :fetch_live_flash
    plug :put_root_layout, html: {HelloWeb.LayoutView, :root}
    plug :protect_from_forgery
    plug :put_secure_browser_headers
+   plug :fetch_current_user
+   plug :fetch_current_cart
  end

+ defp fetch_current_user(conn, _) do
+   if user_uuid = get_session(conn, :current_uuid) do
+     assign(conn, :current_uuid, user_uuid)
+   else
+     new_uuid = Ecto.UUID.generate()
+
+     conn
+     |> assign(:current_uuid, new_uuid)
+     |> put_session(:current_uuid, new_uuid)
+   end
+ end

+ alias Hello.ShoppingCart
+
+ defp fetch_current_cart(conn, _opts) do
+   if cart = ShoppingCart.get_cart_by_user_uuid(conn.assigns.current_uuid) do
+     assign(conn, :cart, cart)
+   else
+     {:ok, new_cart} = ShoppingCart.create_cart(conn.assigns.current_uuid)
+     assign(conn, :cart, new_cart)
+   end
+ end
```

We added a new `:fetch_current_user` and `:fetch_current_cart` plug to our browser pipeline to run on all browser-based requests. Next, we implemented the `fetch_current_user` plug which simply checks the session for a user UUID that was previously added. If we find one, we add a `current_uuid` assign to the connection and we're done. In the case we haven't yet identified this visitor, we generate a unique UUID with `Ecto.UUID.generate()`, then we place that value in the `current_uuid` assign, along with a new session value to identify this visitor on future requests. A random, unique ID isn't much to represent a user, but it's enough for us to track and identify a visitor across requests, which is all we need for now. Later as our application becomes more complete, you'll be ready to migrate to a complete user authentication solution. With a guaranteed current user, we then implemented the `fetch_current_cart` plug which either finds a cart for the user UUID or creates a cart for the current user and assigns the result in the connection assigns. We'll need to implement our `ShoppingCart.get_cart_by_user_uuid/1` and modify the create cart function to accept a UUID, but let's add our routes first.

We'll need to implement a cart controller for handling cart operations like viewing a cart, updating quantities, and initiating the checkout process, as well as a cart items controller for adding and removing individual items to and from the cart. Add the following routes to your router in `lib/hello_web/router.ex`:

```diff
  scope "/", HelloWeb do
    pipe_through :browser

    get "/", PageController, :index
    resources "/products", ProductController

+   resources "/cart_items", CartItemController, only: [:create, :delete]

+   get "/cart", CartController, :show
+   put "/cart", CartController, :update
  end
```

We added a `resources` declaration for a `CartItemController`, which will wire up the routes for a create and delete action for adding and removing individual cart items. Next, we added two new routes pointing at a `CartController`. The first route, a GET request, will map to our show action, to show the cart contents. The second route, a PUT request, will handle the submission of a form for updating our cart quantities.

With our routes in place, let's add the ability to add an item to our cart from the product show page. Create a new file at `lib/hello_web/controllers/cart_item_controller.ex` and key this in:

```elixir
defmodule HelloWeb.CartItemController do
  use HelloWeb, :controller

  alias Hello.ShoppingCart

  def create(conn, %{"product_id" => product_id}) do
    case ShoppingCart.add_item_to_cart(conn.assigns.cart, product_id) do
      {:ok, _item} ->
        conn
        |> put_flash(:info, "Item added to your cart")
        |> redirect(to: ~p"/cart")

      {:error, _changeset} ->
        conn
        |> put_flash(:error, "There was an error adding the item to your cart")
        |> redirect(to: ~p"/cart")
    end
  end

  def delete(conn, %{"id" => product_id}) do
    {:ok, _cart} = ShoppingCart.remove_item_from_cart(conn.assigns.cart, product_id)
    redirect(conn, to: ~p"/cart")
  end
end
```

We defined a new `CartItemController` with the create and delete actions that we declared in our router. For `create`, we call a `ShoppingCart.add_item_to_cart/2` function which we'll implement in a moment. If successful, we show a flash successful message and redirect to the cart show page; else, we show a flash error message and redirect to the cart show page. For `delete`, we'll call a `remove_item_from_cart` function which we'll implement on our `ShoppingCart` context  and then redirect back to the cart show page. We haven't implemented these two shopping cart functions yet, but notice how their names scream their intent: `add_item_to_cart` and `remove_item_from_cart` make it obvious what we are accomplishing here. It also allows us to spec out our web layer and context APIs without thinking about all the implementation details at once.

Let's implement the new interface for the `ShoppingCart` context API in `lib/hello/shopping_cart.ex`:

```diff
+  alias Hello.Catalog
-  alias Hello.ShoppingCart.Cart
+  alias Hello.ShoppingCart.{Cart, CartItem}

+  def get_cart_by_user_uuid(user_uuid) do
+    Repo.one(
+      from(c in Cart,
+        where: c.user_uuid == ^user_uuid,
+        left_join: i in assoc(c, :items),
+        left_join: p in assoc(i, :product),
+        order_by: [asc: i.inserted_at],
+        preload: [items: {i, product: p}]
+      )
+    )
+  end

- def create_cart(attrs \\ %{}) do
-   %Cart{}
-   |> Cart.changeset(attrs)
+ def create_cart(user_uuid) do
+   %Cart{user_uuid: user_uuid}
+   |> Cart.changeset(%{})
    |> Repo.insert()
+   |> case do
+     {:ok, cart} -> {:ok, reload_cart(cart)}
+     {:error, changeset} -> {:error, changeset}
+   end
  end

+  defp reload_cart(%Cart{} = cart), do: get_cart_by_user_uuid(cart.user_uuid)
+
+  def add_item_to_cart(%Cart{} = cart, product_id) do
+    product = Catalog.get_product!(product_id)
+
+    %CartItem{quantity: 1, price_when_carted: product.price}
+    |> CartItem.changeset(%{})
+    |> Ecto.Changeset.put_assoc(:cart, cart)
+    |> Ecto.Changeset.put_assoc(:product, product)
+    |> Repo.insert(
+      on_conflict: [inc: [quantity: 1]],
+      conflict_target: [:cart_id, :product_id]
+    )
+  end
+
+  def remove_item_from_cart(%Cart{} = cart, product_id) do
+    {1, _} =
+      Repo.delete_all(
+        from(i in CartItem,
+          where: i.cart_id == ^cart.id,
+          where: i.product_id == ^product_id
+        )
+      )
+
+    {:ok, reload_cart(cart)}
+  end
```

We started by implementing  `get_cart_by_user_uuid/1` which fetches our cart and joins the cart items, and their products so that we have the full cart populated with all preloaded data. Next, we modified our `create_cart` function to accept a user UUID instead of attributes, which we used to populate the `user_uuid` field. If the insert is successful, we reload the cart contents by calling a private `reload_cart/1` function, which simply calls `get_cart_by_user_uuid/1` to refetch data.

Next, we wrote our new `add_item_to_cart/2` function which accepts a cart struct and a product id. We proceed to fetch the product with `Catalog.get_product!/1`, showing how contexts can naturally invoke other contexts if required. You could also have chosen to receive the product as argument and you would achieve similar results. Then we used an upsert operation against our repo to either insert a new cart item into the database, or increase the quantity by one if it already exists in the cart. This is accomplished via the `on_conflict` and `conflict_target` options, which tells our repo how to handle an insert conflict.

Finally, we implemented `remove_item_from_cart/2` where we simply issue a `Repo.delete_all` call with a query to delete the cart item in our cart that matches the product ID. Finally, we reload the cart contents by calling `reload_cart/1`.

With our new cart functions in place, we can now expose the "Add to cart" button on the product catalog show page. Open up your template in `lib/hello_web/controllers/product_html/show.html.heex` and make the following changes:

```diff
...
     <.link href={~p"/products/#{@product}/edit"}>
       <.button>Edit product</.button>
     </.link>
+    <.link href={~p"/cart_items?product_id=#{@product.id}"} method="post">
+      <.button>Add to cart</.button>
+    </.link>
...
```

The `link` function component from `Phoenix.Component` accepts a `:method` attribute to issue an HTTP verb when clicked, instead of the default GET request. With this link in place, the "Add to cart" link will issue a POST request, which will be matched by the route we defined in router which dispatches to the `CartItemController.create/2` function.

Let's try it out. Start your server with `mix phx.server` and visit a product page. If we try clicking the add to cart link, we'll be greeted by an error page with the following logs in the console:

```text
[info] POST /cart_items
[debug] Processing with HelloWeb.CartItemController.create/2
  Parameters: %{"_method" => "post", "product_id" => "1", ...}
  Pipelines: [:browser]
INSERT INTO "cart_items" ...
[info] Sent 302 in 24ms
[info] GET /cart
[debug] Processing with HelloWeb.CartController.show/2
  Parameters: %{}
  Pipelines: [:browser]
[debug] QUERY OK source="carts" db=1.9ms idle=1798.5ms

[error] #PID<0.856.0> running HelloWeb.Endpoint (connection #PID<0.841.0>, stream id 5) terminated
Server: localhost:4000 (http)
Request: GET /cart
** (exit) an exception was raised:
    ** (UndefinedFunctionError) function HelloWeb.CartController.init/1 is undefined
       (module HelloWeb.CartController is not available)
       ...
```

It's working! Kind of. If we follow the logs, we see our POST to the `/cart_items` path. Next, we can see our `ShoppingCart.add_item_to_cart` function successfully inserted a row into the `cart_items` table, and then we issued a redirect to `/cart`. Before our error, we also see a query to the `carts` table, which means we're fetching the current user's cart. So far so good. We know our `CartItem` controller and new `ShoppingCart` context functions are doing their jobs, but we've hit our next unimplemented feature when the router attempts to dispatch to a nonexistent cart controller. Let's create the cart controller, view, and template to display and manage user carts.

Create a new file at `lib/hello_web/controllers/cart_controller.ex` and key this in:

```elixir
defmodule HelloWeb.CartController do
  use HelloWeb, :controller

  alias Hello.ShoppingCart

  def show(conn, _params) do
    render(conn, :show, changeset: ShoppingCart.change_cart(conn.assigns.cart))
  end
end
```

We defined a new cart controller to handle the `get "/cart"` route. For showing a cart, we render a `"show.html"` template which we'll create in a moment. We know we need to allow the cart items to be changed by quantity updates, so right away we know we'll need a cart changeset. Fortunately, the context generator included a `ShoppingCart.change_cart/1` function, which we'll use. We pass it our cart struct which is already in the connection assigns thanks to the `fetch_current_cart` plug we defined in the router.

Next, we can implement the view and template. Create a new view file at `lib/hello_web/controllers/cart_html.ex` with the following content:

```elixir
defmodule HelloWeb.CartHTML do
  use HelloWeb, :html

  alias Hello.ShoppingCart

  embed_templates "cart_html/*"

  def currency_to_str(%Decimal{} = val), do: "$#{Decimal.round(val, 2)}"
end
```

We created a view to render our `show.html` template and aliased our `ShoppingCart` context so it will be in scope for our template. We'll need to display the cart prices like product item price, cart total, etc, so we defined a `currency_to_str/1` which takes our decimal struct, rounds it properly for display, and prepends a USD dollar sign.

Next we can create the template at `lib/hello_web/controllers/cart_html/show.html.heex`:

```heex
<%= if @cart.items == [] do %>
  <.header>
    My Cart
    <:subtitle>Your cart is empty</:subtitle>
  </.header>
<% else %>
  <.header>
    My Cart
  </.header>

  <.simple_form :let={f} for={@changeset} action={~p"/cart"}>
    <.inputs_for :let={item_form} field={f[:items]}>
      <% item = item_form.data %>
      <.input field={item_form[:quantity]} type="number" label={item.product.title} />
      <%= currency_to_str(ShoppingCart.total_item_price(item)) %>
    </.inputs_for>
    <:actions>
      <.button>Update cart</.button>
    </:actions>
  </.simple_form>

  <b>Total</b>: <%= currency_to_str(ShoppingCart.total_cart_price(@cart)) %>
<% end %>

<.back navigate={~p"/products"}>Back to products</.back>
```

We started by showing the empty cart message if our preloaded `cart.items` is empty. If we have items, we use the `simple_form` component provided by our `HelloWeb.CoreComponents` to take our cart changeset that we assigned in the `CartController.show/2` action and create a form which maps to our cart controller `update/2` action. Within the form, we use the [`inputs_for`](`Phoenix.Component.inputs_for/1`) component to render inputs for the nested cart items. This will allow us to map item inputs back together when the form is submitted. Next, we display a number input for the item quantity and label it with the product title. We finish the item form by converting the item price to string. We haven't written the `ShoppingCart.total_item_price/1` function yet, but again we employed the idea of clear, descriptive public interfaces for our contexts. After rendering inputs for all the cart items, we show an "update cart" submit button, along with the total price of the entire cart. This is accomplished with another new `ShoppingCart.total_cart_price/1` function which we'll implement in a moment. Finally, we added a `back` component to go back to our products page.

We're almost ready to try out our cart page, but first we need to implement our new currency calculation functions. Open up your shopping cart context at `lib/hello/shopping_cart.ex` and add these new functions:

```elixir
  def total_item_price(%CartItem{} = item) do
    Decimal.mult(item.product.price, item.quantity)
  end

  def total_cart_price(%Cart{} = cart) do
    Enum.reduce(cart.items, 0, fn item, acc ->
      item
      |> total_item_price()
      |> Decimal.add(acc)
    end)
  end
```

We implemented `total_item_price/1` which accepts a `%CartItem{}` struct. To calculate the total price, we simply take the preloaded product's price and multiply it by the item's quantity. We used `Decimal.mult/2` to take our decimal currency struct and multiply it with proper precision. Similarly for calculating the total cart price, we implemented a `total_cart_price/1` function which accepts the cart and sums the preloaded product prices for items in the cart. We again make use of the `Decimal` functions to add our decimal structs together.

Now that we can calculate price totals, let's try it out! Visit [`http://localhost:4000/cart`](http://localhost:4000/cart) and you should already see your first item in the cart. Going back to the same product and clicking "add to cart" will show our upsert in action. Your quantity should now be two. Nice work!

Our cart page is almost complete, but submitting the form will yield yet another error.

```text
Request: POST /cart
** (exit) an exception was raised:
    ** (UndefinedFunctionError) function HelloWeb.CartController.update/2 is undefined or private
```

Let's head back to our `CartController` at `lib/hello_web/controllers/cart_controller.ex` and implement the update action:

```elixir
  def update(conn, %{"cart" => cart_params}) do
    case ShoppingCart.update_cart(conn.assigns.cart, cart_params) do
      {:ok, _cart} ->
        redirect(conn, to: ~p"/cart")

      {:error, _changeset} ->
        conn
        |> put_flash(:error, "There was an error updating your cart")
        |> redirect(to: ~p"/cart")
    end
  end
```

We started by plucking out the cart params from the form submit. Next, we call our existing `ShoppingCart.update_cart/2` function which was added by the context generator. We'll need to make some changes to this function, but the interface is good as is. If the update is successful, we redirect back to the cart page, otherwise we show a flash error message and send the user back to the cart page to fix any mistakes. Out-of-the-box, our `ShoppingCart.update_cart/2` function only concerned itself with casting the cart params into a changeset and updates it against our repo. For our purposes, we now need it to handle nested cart item associations, and most importantly, business logic for how to handle quantity updates like zero-quantity items being removed from the cart.

Head back over to your shopping cart context in `lib/hello/shopping_cart.ex` and replace your `update_cart/2` function with the following implementation:

```elixir
  def update_cart(%Cart{} = cart, attrs) do
    changeset =
      cart
      |> Cart.changeset(attrs)
      |> Ecto.Changeset.cast_assoc(:items, with: &CartItem.changeset/2)

    Ecto.Multi.new()
    |> Ecto.Multi.update(:cart, changeset)
    |> Ecto.Multi.delete_all(:discarded_items, fn %{cart: cart} ->
      from(i in CartItem, where: i.cart_id == ^cart.id and i.quantity == 0)
    end)
    |> Repo.transaction()
    |> case do
      {:ok, %{cart: cart}} -> {:ok, cart}
      {:error, :cart, changeset, _changes_so_far} -> {:error, changeset}
    end
  end
```

We started much like how our out-of-the-box code started – we take the cart struct and cast the user input to a cart changeset, except this time we use `Ecto.Changeset.cast_assoc/3` to cast the nested item data into `CartItem` changesets. Remember the [`<.inputs_for />`](`Phoenix.Component.inputs_for/1`) call in our cart form template? That hidden ID data is what allows Ecto's `cast_assoc` to map item data back to existing item associations in the cart. Next we use `Ecto.Multi.new/0`, which you may not have seen before. Ecto's `Multi` is a feature that allows lazily defining a chain of named operations to eventually execute inside a database transaction. Each operation in the multi chain receives the values from the previous steps and executes until a failed step is encountered. When an operation fails, the transaction is rolled back and an error is returned, otherwise the transaction is committed.

For our multi operations, we start by issuing an update of our cart, which we named `:cart`. After the cart update is issued, we perform a multi `delete_all` operation, which takes the updated cart and applies our zero-quantity logic. We prune any items in the cart with zero quantity by returning an ecto query that finds all cart items for this cart with an empty quantity. Calling `Repo.transaction/1` with our multi will execute the operations in a new transaction and we return the success or failure result to the caller just like the original function.

Let's head back to the browser and try it out. Add a few products to your cart, update the quantities, and watch the values changes along with the price calculations. Setting any quantity to 0 will also remove the item. Pretty neat!

## Adding an Orders context

With our `Catalog` and `ShoppingCart` contexts, we're seeing first-hand how our well-considered modules and function names are yielding clear and maintainable code. Our last order of business is to allow the user to initiate the checkout process. We won't go as far as integrating payment processing or order fulfillment, but we'll get you started in that direction. Like before, we need to decide where code for completing an order should live. Is it part of the catalog? Clearly not, but what about the shopping cart? Shopping carts are related to orders – after all, the user has to add items in order to purchase any products – but should the order checkout process be grouped here?

If we stop and consider the order process, we'll see that orders involve related, but distinctly different data from the cart contents. Also, business rules around the checkout process are much different than carting. For example, we may allow a user to add a back-ordered item to their cart, but we could not allow an order with no inventory to be completed. Additionally, we need to capture point-in-time product information when an order is completed, such as the price of the items *at payment transaction time*. This is essential because a product price may change in the future, but the line items in our order must always record and display what we charged at time of purchase. For these reasons, we can start to see that ordering can stand on its own with its own data concerns and business rules.

Naming wise, `Orders` clearly defines the scope of our context, so let's get started by again taking advantage of the context generators. Run the following command in your console:

```console
$ mix phx.gen.context Orders Order orders user_uuid:uuid:* total_price:decimal:*:precision,15:scale,6

* creating lib/hello/orders/order.ex
* creating priv/repo/migrations/20210209214612_create_orders.exs
* creating lib/hello/orders.ex
* injecting lib/hello/orders.ex
* creating test/hello/orders_test.exs
* injecting test/hello/orders_test.exs
* creating test/support/fixtures/orders_fixtures.ex
* injecting test/support/fixtures/orders_fixtures.ex

Remember to update your repository by running migrations:

    $ mix ecto.migrate
```

We generated an `Orders` context. We added a `user_uuid` field to associate our placeholder current user to an order, along with a `total_price` column. With our starting point in place, let's open up the newly created migration in `priv/repo/migrations/*_create_orders.exs` to check generated code:

```diff
  def change do
    create table("orders") do
      add :user_uuid, :uuid, null: false
      add :total_price, :decimal, precision: 15, scale: 6, null: false

      timestamps()
    end
  end
```

Like we did previously, we gave appropriate precision and scale options for our decimal column which will allow us to store currency without precision loss. We also added a not-null constraint to enforce all orders to have a price.

The orders table alone doesn't hold much information, but we know we'll need to store point-in-time product price information of all the items in the order. For that, we'll add an additional struct for this context named `LineItem`. Line items will capture the price of the product *at payment transaction time*. Please run the following command:

```console
$ mix phx.gen.context Orders LineItem order_line_items \
price:decimal:*:precision,15:scale,6 quantity:integer \
order_id:references product_id:references:Catalog.Product

You are generating into an existing context.
...
Would you like to proceed? [Yn] y
* creating lib/hello/orders/line_item.ex
* creating priv/repo/migrations/20210209215050_create_order_line_items.exs
* injecting lib/hello/orders.ex
* injecting test/hello/orders_test.exs
* injecting test/support/fixtures/orders_fixtures.ex

Remember to update your repository by running migrations:

    $ mix ecto.migrate
```

We used the `phx.gen.context` command to generate the `LineItem` Ecto schema and inject supporting functions into our orders context. Like before, generator applied options to decimal column and inferred table names for references in the migration file `priv/repo/migrations/*_create_order_line_items.exs`:

```diff
  def change do
    create table("order_line_items") do
      add :price, :decimal, precision: 15, scale: 6, null: false
      add :quantity, :integer
      add :order_id, references("orders", on_delete: :nothing)
      add :product_id, references("products", on_delete: :nothing)

      timestamps()
    end

    create index("order_line_items", [:order_id])
    create index("order_line_items", [:product_id])
  end
```

With our migration in place, let's wire up our orders and line items associations in `lib/hello/orders/order.ex`:

```diff
  schema "orders" do
    field :total_price, :decimal
    field :user_uuid, Ecto.UUID

+   has_many :line_items, Hello.Orders.LineItem
+   has_many :products, through: [:line_items, :product]

    timestamps()
  end
```

We used `has_many :line_items` to associate orders and line items, just like we've seen before. Next, we used the `:through` feature of `has_many`, which allows us to instruct ecto how to associate resources across another relationship. In this case, we can associate products of an order by finding all products through associated line items. Next, let's check the association in the other direction in `lib/hello/orders/line_item.ex`:

```diff
  schema "order_line_items" do
    field :price, :decimal
    field :quantity, :integer
    belongs_to :order, Hello.Orders.Order
    belongs_to :product, Hello.Catalog.Product

    timestamps()
  end
```

Generator added for us `belongs_to` to associate line items to orders and products, correctly inferring referenced schema for `order` from its field name. With our associations in place, we can start integrating the web interface into our order process. Open up your router `lib/hello_web/router.ex` and add the following line:

```diff
  scope "/", HelloWeb do
    pipe_through :browser

    ...
+   resources "/orders", OrderController, only: [:create, :show]
  end
```

We wired up `create` and `show` routes for our generated `OrderController`, since these are the only actions we need at the moment. With our routes in place, we can now migrate up:

```console
$ mix ecto.migrate

17:14:37.715 [info] == Running 20210209214612 Hello.Repo.Migrations.CreateOrders.change/0 forward

17:14:37.720 [info] create table orders

17:14:37.755 [info] == Migrated 20210209214612 in 0.0s

17:14:37.784 [info] == Running 20210209215050 Hello.Repo.Migrations.CreateOrderLineItems.change/0 forward

17:14:37.785 [info] create table order_line_items

17:14:37.795 [info] create index order_line_items_order_id_index

17:14:37.796 [info] create index order_line_items_product_id_index

17:14:37.798 [info] == Migrated 20210209215050 in 0.0s
```

Before we render information about our orders, we need to ensure our order data is fully populated and can be looked up by a current user. Open up your orders context in `lib/hello/orders.ex` and replace your `get_order!/1` function by a new `get_order!/2` definition:

```elixir
  def get_order!(user_uuid, id) do
    Order
    |> Repo.get_by!(id: id, user_uuid: user_uuid)
    |> Repo.preload([line_items: [:product]])
  end
```

We rewrote the function to accept a user UUID and query our repo for an order matching the user's ID for a given order ID. Then we populated the order by preloading our line item and product associations.

To complete an order, our cart page can issue a POST to the `OrderController.create` action, but we need to implement the operations and logic to actually complete an order. Like before, we'll start at the web interface. Create a new file at `lib/hello_web/controllers/order_controller.ex` and key this in:

```elixir
defmodule HelloWeb.OrderController do
  use HelloWeb, :controller

  alias Hello.Orders

  def create(conn, _) do
    case Orders.complete_order(conn.assigns.cart) do
      {:ok, order} ->
        conn
        |> put_flash(:info, "Order created successfully.")
        |> redirect(to: ~p"/orders/#{order}")

      {:error, _reason} ->
        conn
        |> put_flash(:error, "There was an error processing your order")
        |> redirect(to: ~p"/cart")
    end
  end
end
```

We wrote the `create` action to call an as-yet-implemented `Orders.complete_order/1` function. Our code is technically "creating" an order, but it's important to step back and consider the naming of your interfaces. The act of *completing* an order is extremely important in our system. Money changes hands in a transaction, physical goods could be automatically shipped, etc. Such an operation deserves a better, more obvious function name, such as `complete_order`. If the order is completed successfully we redirect to the show page, otherwise a flash error is shown as we redirect back to the cart page.

Here is also a good opportunity to highlight that contexts can naturally work with data defined by other contexts too. This will be especially common with data that is used throughout the application, such as the cart here (but it can also be the current user or the current project, and so forth, depending on your project).

Now we can implement our `Orders.complete_order/1` function. To complete an order, our job will require a few operations:

  1. A new order record must be persisted with the total price of the order
  2. All items in the cart must be transformed into new order line items records
    with quantity and point-in-time product price information
  3. After successful order insert (and eventual payment), items must be pruned
    from the cart

From our requirements alone, we can start to see why a generic `create_order` function doesn't cut it. Let's implement this new function in `lib/hello/orders.ex`:

```elixir
  alias Hello.Orders.LineItem
  alias Hello.ShoppingCart

  def complete_order(%ShoppingCart.Cart{} = cart) do
    line_items =
      Enum.map(cart.items, fn item ->
        %{product_id: item.product_id, price: item.product.price, quantity: item.quantity}
      end)

    order =
      Ecto.Changeset.change(%Order{},
        user_uuid: cart.user_uuid,
        total_price: ShoppingCart.total_cart_price(cart),
        line_items: line_items
      )

    Ecto.Multi.new()
    |> Ecto.Multi.insert(:order, order)
    |> Ecto.Multi.run(:prune_cart, fn _repo, _changes ->
      ShoppingCart.prune_cart_items(cart)
    end)
    |> Repo.transaction()
    |> case do
      {:ok, %{order: order}} -> {:ok, order}
      {:error, name, value, _changes_so_far} -> {:error, {name, value}}
    end
  end
```

We started by mapping the `%ShoppingCart.CartItem{}`'s in our shopping cart into a map of order line items structs. The job of the order line item record is to capture the price of the product *at payment transaction time*, so we reference the product's price here. Next, we create a bare order changeset with `Ecto.Changeset.change/2` and associate our user UUID, set our total price calculation, and place our order line items in the changeset. With a fresh order changeset ready to be inserted, we can again make use of `Ecto.Multi` to execute our operations in a database transaction. We start by inserting the order, followed by a `run` operation. The `Ecto.Multi.run/3` function allows us to run any code in the function which must either succeed with `{:ok, result}` or error, which halts and rolls back the transaction. Here, we simply call into our shopping cart context and ask it to prune all items in a cart. Running the transaction will execute the multi as before and we return the result to the caller.

To close out our order completion, we need to implement the `ShoppingCart.prune_cart_items/1` function in `lib/hello/shopping_cart.ex`:

```elixir
  def prune_cart_items(%Cart{} = cart) do
    {_, _} = Repo.delete_all(from(i in CartItem, where: i.cart_id == ^cart.id))
    {:ok, reload_cart(cart)}
  end
```

Our new function accepts the cart struct and issues a `Repo.delete_all` which accepts a query of all items for the provided cart. We return a success result by simply reloading the pruned cart to the caller. With our context complete, we now need to show the user their completed order. Head back to your order controller and add the `show/2` action:

```elixir
  def show(conn, %{"id" => id}) do
    order = Orders.get_order!(conn.assigns.current_uuid, id)
    render(conn, :show, order: order)
  end
```

We added the show action to pass our `conn.assigns.current_uuid` to `get_order!` which authorizes orders to be viewable only by the owner of the order. Next, we can implement the view and template. Create a new view file at `lib/hello_web/controllers/order_html.ex` with the following content:

```elixir
defmodule HelloWeb.OrderHTML do
  use HelloWeb, :html

  embed_templates "order_html/*"
end
```
Next we can create the template at `lib/hello_web/controllers/order_html/show.html.heex`:

```heex
<.header>
  Thank you for your order!
  <:subtitle>
     <strong>User uuid: </strong><%= @order.user_uuid %>
  </:subtitle>
</.header>

<.table id="items" rows={@order.line_items}>
  <:col :let={item} label="Title"><%= item.product.title %></:col>
  <:col :let={item} label="Quantity"><%= item.quantity %></:col>
  <:col :let={item} label="Price">
    <%= HelloWeb.CartHTML.currency_to_str(item.price) %>
  </:col>
</.table>

<strong>Total price:</strong>
<%= HelloWeb.CartHTML.currency_to_str(@order.total_price) %>

<.back navigate={~p"/products"}>Back to products</.back>
```

To show our completed order, we displayed the order's user, followed by the line item listing with product title, quantity, and the price we "transacted" when completing the order, along with the total price.

Our last addition will be to add the "complete order" button to our cart page to allow completing an order. Add the following button to the <.header> of the cart show template in `lib/hello_web/controllers/cart_html/show.html.heex`:

```diff
  <.header>
    My Cart
+    <:actions>
+      <.link href={~p"/orders"} method="post">
+        <.button>Complete order</.button>
+      </.link>
+    </:actions>
  </.header>
```

We added a link with `method="post"` to send a POST request to our `OrderController.create` action. If we head back to our cart page at [`http://localhost:4000/cart`](http://localhost:4000/cart) and complete an order, we'll be greeted by our rendered template:

```text
Thank you for your order!

User uuid: 08964c7c-908c-4a55-bcd3-9811ad8b0b9d
Title                   Quantity Price
Metaprogramming Elixir  2        $15.00

Total price: $30.00
```

Nice work! We haven't added payments, but we can already see how our `ShoppingCart` and `Orders` context splitting is driving us towards a maintainable solution. With our cart items separated from our order line items, we are well equipped in the future to add payment transactions, cart price detection, and more.

Great work!

## FAQ

### When to use code generators?

In this guide, we have used code generators for schemas, contexts, controllers, and more. If you are happy to move forward with Phoenix defaults, feel free to rely on generators to scaffold large parts of your application. When using Phoenix generators, the main question you need to answer is: does this new functionality (with its schema, table, and fields) belong to one of the existing contexts or a new one?

This way, Phoenix generators guide you to use contexts to group related functionality, instead of having several dozens of schemas laying around without any structure. And remember: if you're stuck when trying to come up with a context name, you can simply use the plural form of the resource you're creating.

### How do I structure code inside contexts?

You may wonder how to organize the code inside contexts. For example, should you define a module for changesets (such as ProductChangesets) and another module for queries (such as ProductQueries)?

One important benefit of contexts is that this decision does not matter much. The context is your public API, the other modules are private. Contexts isolate these modules into small groups so the surface area of your application is the context and not _all of your code_.

So while you and your team could establish patterns for organizing these private modules, it is also our opinion it is completely fine for them to be different. The major focus should be on how the contexts are defined and how they interact with each other (and with your web application).

Think about it as a well-kept neighbourhood. Your contexts are houses, you want to keep them well-preserved, well-connected, etc. Inside the houses, they may all be a little bit different, and that's fine.

### Returning Ecto structures from context APIs

As we explored the context API, you might have wondered:

> If one of the goals of our context is to encapsulate Ecto Repo access, why does `create_user/1` return an `Ecto.Changeset` struct when we fail to create a user?

Although Changesets are part of Ecto, they are not tied to the database, and they can be used to map data from and to any source, which makes it a general and useful data structure for tracking field changes, perform validations, and generate error messages.

For those reasons, `%Ecto.Changeset{}` is a good choice to model the data changes between your contexts and your web layer - regardless if you are talking to an API or the database.

Finally, note that your controllers and views are not hardcoded to work exclusively with Ecto either. Instead, Phoenix defines protocols such as `Phoenix.Param` and `Phoenix.HTML.FormData`, which allow any library to extend how Phoenix generates URL parameters or renders forms. Conveniently for us, the `phoenix_ecto` project implements those protocols, but you could as well bring your own data structures and implement them yourself.<|MERGE_RESOLUTION|>--- conflicted
+++ resolved
@@ -73,7 +73,7 @@
 
 With the new route in place, Phoenix reminds us to update our repo by running `mix ecto.migrate`, but first let's see our attributes options nicely added to the generated migration in `priv/repo/migrations/*_create_products.exs`:
 
-```diff
+```elixir
   def change do
     create table("products") do
       add :title, :string, null: false
@@ -608,24 +608,12 @@
 
 We generated a new resource inside our `ShoppingCart` named `CartItem`. This schema and table will hold references to a cart and product, along with the price at the time we added the item to our cart, and the quantity the user wishes to purchase. Let's check the generated migration file in `priv/repo/migrations/*_create_cart_items.ex`:
 
-<<<<<<< HEAD
-```elixir
+```diff
     create table("cart_items") do
       add :price_when_carted, :decimal, precision: 15, scale: 6, null: false
       add :quantity, :integer, null: false
       add :cart_id, references("carts", on_delete: :delete_all), null: false
       add :product_id, references("products", on_delete: :delete_all), null: false
-=======
-```diff
-    create table(:cart_items) do
--     add :price_when_carted, :decimal
-+     add :price_when_carted, :decimal, precision: 15, scale: 6, null: false
-      add :quantity, :integer
--     add :cart_id, references(:carts, on_delete: :nothing)
-+     add :cart_id, references(:carts, on_delete: :delete_all)
--     add :product_id, references(:products, on_delete: :nothing)
-+     add :product_id, references(:products, on_delete: :delete_all)
->>>>>>> 4580d471
 
       timestamps()
     end
@@ -1075,7 +1063,7 @@
 
 We generated an `Orders` context. We added a `user_uuid` field to associate our placeholder current user to an order, along with a `total_price` column. With our starting point in place, let's open up the newly created migration in `priv/repo/migrations/*_create_orders.exs` to check generated code:
 
-```diff
+```elixir
   def change do
     create table("orders") do
       add :user_uuid, :uuid, null: false
@@ -1111,7 +1099,7 @@
 
 We used the `phx.gen.context` command to generate the `LineItem` Ecto schema and inject supporting functions into our orders context. Like before, generator applied options to decimal column and inferred table names for references in the migration file `priv/repo/migrations/*_create_order_line_items.exs`:
 
-```diff
+```elixir
   def change do
     create table("order_line_items") do
       add :price, :decimal, precision: 15, scale: 6, null: false
@@ -1143,7 +1131,7 @@
 
 We used `has_many :line_items` to associate orders and line items, just like we've seen before. Next, we used the `:through` feature of `has_many`, which allows us to instruct ecto how to associate resources across another relationship. In this case, we can associate products of an order by finding all products through associated line items. Next, let's check the association in the other direction in `lib/hello/orders/line_item.ex`:
 
-```diff
+```elixir
   schema "order_line_items" do
     field :price, :decimal
     field :quantity, :integer
